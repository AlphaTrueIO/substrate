--- conflicted
+++ resolved
@@ -37,49 +37,6 @@
 sp-version = { version = "2.0.0-rc3", default-features = false, path = "../../../primitives/version" }
 
 # frame dependencies
-<<<<<<< HEAD
-frame-executive = { version = "2.0.0-rc2", default-features = false, path = "../../../frame/executive" }
-frame-benchmarking = { version = "2.0.0-rc2", default-features = false, path = "../../../frame/benchmarking", optional = true }
-frame-support = { version = "2.0.0-rc2", default-features = false, path = "../../../frame/support" }
-frame-system = { version = "2.0.0-rc2", default-features = false, path = "../../../frame/system" }
-frame-system-benchmarking = { version = "2.0.0-rc2", default-features = false, path = "../../../frame/system/benchmarking", optional = true }
-frame-system-rpc-runtime-api = { version = "2.0.0-rc2", default-features = false, path = "../../../frame/system/rpc/runtime-api/" }
-pallet-authority-discovery = { version = "2.0.0-rc2", default-features = false, path = "../../../frame/authority-discovery" }
-pallet-authorship = { version = "2.0.0-rc2", default-features = false, path = "../../../frame/authorship" }
-pallet-babe = { version = "2.0.0-rc2", default-features = false, path = "../../../frame/babe" }
-pallet-balances = { version = "2.0.0-rc2", default-features = false, path = "../../../frame/balances" }
-pallet-collective = { version = "2.0.0-rc2", default-features = false, path = "../../../frame/collective" }
-pallet-contracts = { version = "2.0.0-rc2", default-features = false, path = "../../../frame/contracts" }
-pallet-contracts-primitives = { version = "2.0.0-rc2", default-features = false, path = "../../../frame/contracts/common/" }
-pallet-contracts-rpc-runtime-api = { version = "0.8.0-rc2", default-features = false, path = "../../../frame/contracts/rpc/runtime-api/" }
-pallet-democracy = { version = "2.0.0-rc2", default-features = false, path = "../../../frame/democracy" }
-pallet-elections-phragmen = { version = "2.0.0-rc2", default-features = false, path = "../../../frame/elections-phragmen" }
-pallet-finality-tracker = { version = "2.0.0-rc2", default-features = false, path = "../../../frame/finality-tracker" }
-pallet-grandpa = { version = "2.0.0-rc2", default-features = false, path = "../../../frame/grandpa" }
-pallet-im-online = { version = "2.0.0-rc2", default-features = false, path = "../../../frame/im-online" }
-pallet-im-online-rpc-runtime-api = { version = "2.0.0-rc2", default-features = false, path = "../../../frame/im-online/rpc/runtime-api" }
-pallet-indices = { version = "2.0.0-rc2", default-features = false, path = "../../../frame/indices" }
-pallet-identity = { version = "2.0.0-rc2", default-features = false, path = "../../../frame/identity" }
-pallet-membership = { version = "2.0.0-rc2", default-features = false, path = "../../../frame/membership" }
-pallet-offences = { version = "2.0.0-rc2", default-features = false, path = "../../../frame/offences" }
-pallet-offences-benchmarking = { version = "2.0.0-rc2", path = "../../../frame/offences/benchmarking", default-features = false, optional = true }
-pallet-proxy = { version = "2.0.0-rc2", default-features = false, path = "../../../frame/proxy" }
-pallet-randomness-collective-flip = { version = "2.0.0-rc2", default-features = false, path = "../../../frame/randomness-collective-flip" }
-pallet-recovery = { version = "2.0.0-rc2", default-features = false, path = "../../../frame/recovery" }
-pallet-session = { version = "2.0.0-rc2", features = ["historical"], path = "../../../frame/session", default-features = false }
-pallet-session-benchmarking = { version = "2.0.0-rc2", path = "../../../frame/session/benchmarking", default-features = false, optional = true }
-pallet-staking = { version = "2.0.0-rc2", default-features = false, path = "../../../frame/staking" }
-pallet-staking-reward-curve = { version = "2.0.0-rc2", default-features = false, path = "../../../frame/staking/reward-curve" }
-pallet-scheduler = { version = "2.0.0-rc2", default-features = false, path = "../../../frame/scheduler" }
-pallet-society = { version = "2.0.0-rc2", default-features = false, path = "../../../frame/society" }
-pallet-sudo = { version = "2.0.0-rc2", default-features = false, path = "../../../frame/sudo" }
-pallet-timestamp = { version = "2.0.0-rc2", default-features = false, path = "../../../frame/timestamp" }
-pallet-treasury = { version = "2.0.0-rc2", default-features = false, path = "../../../frame/treasury" }
-pallet-utility = { version = "2.0.0-rc2", default-features = false, path = "../../../frame/utility" }
-pallet-transaction-payment = { version = "2.0.0-rc2", default-features = false, path = "../../../frame/transaction-payment" }
-pallet-transaction-payment-rpc-runtime-api = { version = "2.0.0-rc2", default-features = false, path = "../../../frame/transaction-payment/rpc/runtime-api/" }
-pallet-vesting = { version = "2.0.0-rc2", default-features = false, path = "../../../frame/vesting" }
-=======
 frame-executive = { version = "2.0.0-rc3", default-features = false, path = "../../../frame/executive" }
 frame-benchmarking = { version = "2.0.0-rc3", default-features = false, path = "../../../frame/benchmarking", optional = true }
 frame-support = { version = "2.0.0-rc3", default-features = false, path = "../../../frame/support" }
@@ -99,6 +56,7 @@
 pallet-finality-tracker = { version = "2.0.0-rc3", default-features = false, path = "../../../frame/finality-tracker" }
 pallet-grandpa = { version = "2.0.0-rc3", default-features = false, path = "../../../frame/grandpa" }
 pallet-im-online = { version = "2.0.0-rc3", default-features = false, path = "../../../frame/im-online" }
+pallet-im-online-rpc-runtime-api = { version = "2.0.0-rc3", default-features = false, path = "../../../frame/im-online/rpc/runtime-api" }
 pallet-indices = { version = "2.0.0-rc3", default-features = false, path = "../../../frame/indices" }
 pallet-identity = { version = "2.0.0-rc3", default-features = false, path = "../../../frame/identity" }
 pallet-membership = { version = "2.0.0-rc3", default-features = false, path = "../../../frame/membership" }
@@ -121,7 +79,6 @@
 pallet-transaction-payment = { version = "2.0.0-rc3", default-features = false, path = "../../../frame/transaction-payment" }
 pallet-transaction-payment-rpc-runtime-api = { version = "2.0.0-rc3", default-features = false, path = "../../../frame/transaction-payment/rpc/runtime-api/" }
 pallet-vesting = { version = "2.0.0-rc3", default-features = false, path = "../../../frame/vesting" }
->>>>>>> 74011537
 
 [build-dependencies]
 wasm-builder-runner = { version = "1.0.5", package = "substrate-wasm-builder-runner", path = "../../../utils/wasm-builder-runner" }
