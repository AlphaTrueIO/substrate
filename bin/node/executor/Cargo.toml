--- conflicted
+++ resolved
@@ -17,37 +17,19 @@
 node-runtime = { version = "2.0.0", path = "../runtime" }
 
 [dev-dependencies]
-<<<<<<< HEAD
-balances = { package = "pallet-balances", path = "../../../frame/balances" }
-contracts = { package = "pallet-contracts", path = "../../../frame/contracts" }
-criterion = "0.3.0"
-grandpa = { package = "pallet-grandpa", path = "../../../frame/grandpa" }
-imonline = { package = "pallet-im-online", path = "../../../frame/im-online" }
-indices = { package = "pallet-indices", path = "../../../frame/indices" }
-node-testing = { path = "../testing" }
-runtime_support = { package = "frame-support", path = "../../../frame/support" }
-session = { package = "pallet-session", path = "../../../frame/session" }
-sp-runtime = { path = "../../../primitives/runtime" }
-system = { package = "frame-system", path = "../../../frame/system" }
-test-client = { package = "substrate-test-client", path = "../../../test/utils/client" }
-timestamp = { package = "pallet-timestamp", path = "../../../frame/timestamp" }
-transaction-payment = { package = "pallet-transaction-payment", path = "../../../frame/transaction-payment" }
-treasury = { package = "pallet-treasury", path = "../../../frame/treasury" }
-=======
+frame-support = { version = "2.0.0", path = "../../../frame/support" }
+frame-system = { version = "2.0.0", path = "../../../frame/system" }
 node-testing = { version = "2.0.0", path = "../testing" }
-substrate-test-client = { version = "2.0.0", path = "../../../test-utils/client" }
-sp-runtime = { version = "2.0.0", path = "../../../primitives/runtime" }
-frame-support = { version = "2.0.0", path = "../../../frame/support" }
 pallet-balances = { version = "2.0.0", path = "../../../frame/balances" }
-pallet-transaction-payment = { version = "2.0.0", path = "../../../frame/transaction-payment" }
-pallet-session = { version = "2.0.0", path = "../../../frame/session" }
-frame-system = { version = "2.0.0", path = "../../../frame/system" }
-pallet-timestamp = { version = "2.0.0", path = "../../../frame/timestamp" }
-pallet-treasury = { version = "2.0.0", path = "../../../frame/treasury" }
 pallet-contracts = { version = "2.0.0", path = "../../../frame/contracts" }
 pallet-grandpa = { version = "2.0.0", path = "../../../frame/grandpa" }
 pallet-indices = { version = "2.0.0", path = "../../../frame/indices" }
->>>>>>> 0fae69b7
+pallet-session = { version = "2.0.0", path = "../../../frame/session" }
+pallet-timestamp = { version = "2.0.0", path = "../../../frame/timestamp" }
+pallet-transaction-payment = { version = "2.0.0", path = "../../../frame/transaction-payment" }
+pallet-treasury = { version = "2.0.0", path = "../../../frame/treasury" }
+sp-runtime = { version = "2.0.0", path = "../../../primitives/runtime" }
+substrate-test-client = { version = "2.0.0", path = "../../../test-utils/client" }
 wabt = "0.9.2"
 
 [features]
