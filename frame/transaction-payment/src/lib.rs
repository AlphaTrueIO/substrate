// This file is part of Substrate.

// Copyright (C) 2019-2020 Parity Technologies (UK) Ltd.
// SPDX-License-Identifier: Apache-2.0

// Licensed under the Apache License, Version 2.0 (the "License");
// you may not use this file except in compliance with the License.
// You may obtain a copy of the License at
//
// 	http://www.apache.org/licenses/LICENSE-2.0
//
// Unless required by applicable law or agreed to in writing, software
// distributed under the License is distributed on an "AS IS" BASIS,
// WITHOUT WARRANTIES OR CONDITIONS OF ANY KIND, either express or implied.
// See the License for the specific language governing permissions and
// limitations under the License.

//! # Transaction Payment Module
//!
//! This module provides the basic logic needed to pay the absolute minimum amount needed for a
//! transaction to be included. This includes:
//!   - _weight fee_: A fee proportional to amount of weight a transaction consumes.
//!   - _length fee_: A fee proportional to the encoded length of the transaction.
//!   - _tip_: An optional tip. Tip increases the priority of the transaction, giving it a higher
//!     chance to be included by the transaction queue.
//!
//! Additionally, this module allows one to configure:
//!   - The mapping between one unit of weight to one unit of fee via [`Trait::WeightToFee`].
//!   - A means of updating the fee for the next block, via defining a multiplier, based on the
//!     final state of the chain at the end of the previous block. This can be configured via
//!     [`Trait::FeeMultiplierUpdate`]

#![cfg_attr(not(feature = "std"), no_std)]

use sp_std::prelude::*;
use codec::{Encode, Decode};
use frame_support::{
	decl_storage, decl_module,
	traits::{Currency, Get, OnUnbalanced, ExistenceRequirement, WithdrawReason, Imbalance},
	weights::{
		Weight, DispatchInfo, PostDispatchInfo, GetDispatchInfo, Pays, WeightToFeePolynomial,
		WeightToFeeCoefficient, DispatchClass,
	},
	dispatch::DispatchResult,
};
use sp_runtime::{
	FixedU128, FixedPointNumber, FixedPointOperand, Perquintill, RuntimeDebug,
	transaction_validity::{
		TransactionPriority, ValidTransaction, InvalidTransaction, TransactionValidityError,
		TransactionValidity,
	},
	traits::{
		Zero, Saturating, SignedExtension, SaturatedConversion, Convert, Dispatchable,
		DispatchInfoOf, PostDispatchInfoOf,
	},
};
use pallet_transaction_payment_rpc_runtime_api::RuntimeDispatchInfo;

/// Fee multiplier.
pub type Multiplier = FixedU128;

type BalanceOf<T> =
	<<T as Trait>::Currency as Currency<<T as frame_system::Trait>::AccountId>>::Balance;
type NegativeImbalanceOf<T> =
	<<T as Trait>::Currency as Currency<<T as frame_system::Trait>::AccountId>>::NegativeImbalance;

/// A struct to update the weight multiplier per block. It implements `Convert<Multiplier,
/// Multiplier>`, meaning that it can convert the previous multiplier to the next one. This should
/// be called on `on_finalize` of a block, prior to potentially cleaning the weight data from the
/// system module.
///
/// given:
/// 	s = previous block weight
/// 	s'= ideal block weight
/// 	m = maximum block weight
///		diff = (s - s')/m
///		v = 0.00001
///		t1 = (v * diff)
///		t2 = (v * diff)^2 / 2
///	then:
/// 	next_multiplier = prev_multiplier * (1 + t1 + t2)
///
/// Where `(s', v)` must be given as the `Get` implementation of the `T` generic type. Moreover, `M`
/// must provide the minimum allowed value for the multiplier. Note that a runtime should ensure
/// with tests that the combination of this `M` and `V` is not such that the multiplier can drop to
/// zero and never recover.
///
/// note that `s'` is interpreted as a portion in the _normal transaction_ capacity of the block.
/// For example, given `s' == 0.25` and `AvailableBlockRatio = 0.75`, then the target fullness is
/// _0.25 of the normal capacity_ and _0.1875 of the entire block_.
///
/// This implementation implies the bound:
/// - `v ≤ p / k * (s − s')`
/// - or, solving for `p`: `p >= v * k * (s - s')`
///
/// where `p` is the amount of change over `k` blocks.
///
/// Hence:
/// - in a fully congested chain: `p >= v * k * (1 - s')`.
/// - in an empty chain: `p >= v * k * (-s')`.
///
/// For example, when all blocks are full and there are 28800 blocks per day (default in `substrate-node`)
/// and v == 0.00001, s' == 0.1875, we'd have:
///
/// p >= 0.00001 * 28800 * 0.8125
/// p >= 0.234
///
/// Meaning that fees can change by around ~23% per day, given extreme congestion.
///
/// More info can be found at:
/// https://w3f-research.readthedocs.io/en/latest/polkadot/Token%20Economics.html
pub struct TargetedFeeAdjustment<T, S, V, M>(sp_std::marker::PhantomData<(T, S, V, M)>);

/// Something that can convert the current multiplier to the next one.
pub trait MultiplierUpdate: Convert<Multiplier, Multiplier> {
	/// Minimum multiplier
	fn min() -> Multiplier;
	/// Target block saturation level
	fn target() -> Perquintill;
	/// Variability factor
	fn variability() -> Multiplier;
}

impl MultiplierUpdate for () {
	fn min() -> Multiplier {
		Default::default()
	}
	fn target() -> Perquintill {
		Default::default()
	}
	fn variability() -> Multiplier {
		Default::default()
	}
}

impl<T, S, V, M> MultiplierUpdate for TargetedFeeAdjustment<T, S, V, M>
	where T: frame_system::Trait, S: Get<Perquintill>, V: Get<Multiplier>, M: Get<Multiplier>,
{
	fn min() -> Multiplier {
		M::get()
	}
	fn target() -> Perquintill {
		S::get()
	}
	fn variability() -> Multiplier {
		V::get()
	}
}

impl<T, S, V, M> Convert<Multiplier, Multiplier> for TargetedFeeAdjustment<T, S, V, M>
	where T: frame_system::Trait, S: Get<Perquintill>, V: Get<Multiplier>, M: Get<Multiplier>,
{
	fn convert(previous: Multiplier) -> Multiplier {
		// Defensive only. The multiplier in storage should always be at most positive. Nonetheless
		// we recover here in case of errors, because any value below this would be stale and can
		// never change.
		let min_multiplier = M::get();
		let previous = previous.max(min_multiplier);

		let weights = T::block_weights();
		// the computed ratio is only among the normal class.
		let normal_max_weight = weights.get(DispatchClass::Normal).max_total
			.unwrap_or_else(|| weights.max_block);
		let current_block_weight = <frame_system::Module<T>>::block_weight();
		let normal_block_weight = *current_block_weight
			.get(DispatchClass::Normal)
			.min(&normal_max_weight);

		let s = S::get();
		let v = V::get();

		let target_weight = (s * normal_max_weight) as u128;
		let block_weight = normal_block_weight as u128;

		// determines if the first_term is positive
		let positive = block_weight >= target_weight;
		let diff_abs = block_weight.max(target_weight) - block_weight.min(target_weight);

		// defensive only, a test case assures that the maximum weight diff can fit in Multiplier
		// without any saturation.
		let diff = Multiplier::saturating_from_rational(diff_abs, normal_max_weight.max(1));
		let diff_squared = diff.saturating_mul(diff);

		let v_squared_2 = v.saturating_mul(v) / Multiplier::saturating_from_integer(2);

		let first_term = v.saturating_mul(diff);
		let second_term = v_squared_2.saturating_mul(diff_squared);

		if positive {
			let excess = first_term.saturating_add(second_term).saturating_mul(previous);
			previous.saturating_add(excess).max(min_multiplier)
		} else {
			// Defensive-only: first_term > second_term. Safe subtraction.
			let negative = first_term.saturating_sub(second_term).saturating_mul(previous);
			previous.saturating_sub(negative).max(min_multiplier)
		}
	}
}

/// Storage releases of the module.
#[derive(Encode, Decode, Clone, Copy, PartialEq, Eq, RuntimeDebug)]
enum Releases {
	/// Original version of the module.
	V1Ancient,
	/// One that bumps the usage to FixedU128 from FixedI128.
	V2,
}

impl Default for Releases {
	fn default() -> Self {
		Releases::V1Ancient
	}
}

pub trait Trait: frame_system::Trait {
	/// The currency type in which fees will be paid.
	type Currency: Currency<Self::AccountId> + Send + Sync;

	/// Handler for the unbalanced reduction when taking transaction fees. This is either one or
	/// two separate imbalances, the first is the transaction fee paid, the second is the tip paid,
	/// if any.
	type OnTransactionPayment: OnUnbalanced<NegativeImbalanceOf<Self>>;

	/// The fee to be paid for making a transaction; the per-byte portion.
	type TransactionByteFee: Get<BalanceOf<Self>>;

	/// Convert a weight value into a deductible fee based on the currency type.
	type WeightToFee: WeightToFeePolynomial<Balance=BalanceOf<Self>>;

	/// Update the multiplier of the next block, based on the previous block's weight.
	type FeeMultiplierUpdate: MultiplierUpdate;
}

decl_storage! {
	trait Store for Module<T: Trait> as TransactionPayment {
		pub NextFeeMultiplier get(fn next_fee_multiplier): Multiplier = Multiplier::saturating_from_integer(1);

		StorageVersion build(|_: &GenesisConfig| Releases::V2): Releases;
	}
}

decl_module! {
	pub struct Module<T: Trait> for enum Call where origin: T::Origin {
		/// The fee to be paid for making a transaction; the per-byte portion.
		const TransactionByteFee: BalanceOf<T> = T::TransactionByteFee::get();

		/// The polynomial that is applied in order to derive fee from weight.
		const WeightToFee: Vec<WeightToFeeCoefficient<BalanceOf<T>>> =
			T::WeightToFee::polynomial().to_vec();

		fn on_finalize() {
			NextFeeMultiplier::mutate(|fm| {
				*fm = T::FeeMultiplierUpdate::convert(*fm);
			});
		}

		fn integrity_test() {
			// given weight == u64, we build multipliers from `diff` of two weight values, which can
			// at most be MaximumBlockWeight. Make sure that this can fit in a multiplier without
			// loss.
			use sp_std::convert::TryInto;
			assert!(
				<Multiplier as sp_runtime::traits::Bounded>::max_value() >=
				Multiplier::checked_from_integer(
					T::block_weights().max_block.try_into().unwrap()
				).unwrap(),
			);

			// This is the minimum value of the multiplier. Make sure that if we collapse to this
			// value, we can recover with a reasonable amount of traffic. For this test we assert
			// that if we collapse to minimum, the trend will be positive with a weight value
			// which is 1% more than the target.
			let min_value = T::FeeMultiplierUpdate::min();
			let mut target = T::FeeMultiplierUpdate::target() *
				T::block_weights().get(DispatchClass::Normal).max_total.unwrap();

			// add 1 percent;
			let addition = target / 100;
			if addition == 0 {
				// this is most likely because in a test setup we set everything to ().
				return;
			}
			target += addition;

			sp_io::TestExternalities::new_empty().execute_with(|| {
				<frame_system::Module<T>>::set_block_consumed_resources(target, 0);
				let next = T::FeeMultiplierUpdate::convert(min_value);
				assert!(next > min_value, "The minimum bound of the multiplier is too low. When \
					block saturation is more than target by 1% and multiplier is minimal then \
					the multiplier doesn't increase."
				);
			})
		}
	}
}

impl<T: Trait> Module<T> where
	BalanceOf<T>: FixedPointOperand
{
	/// Query the data that we know about the fee of a given `call`.
	///
	/// This module is not and cannot be aware of the internals of a signed extension, for example
	/// a tip. It only interprets the extrinsic as some encoded value and accounts for its weight
	/// and length, the runtime's extrinsic base weight, and the current fee multiplier.
	///
	/// All dispatchables must be annotated with weight and will have some fee info. This function
	/// always returns.
	pub fn query_info<Extrinsic: GetDispatchInfo>(
		unchecked_extrinsic: Extrinsic,
		len: u32,
	) -> RuntimeDispatchInfo<BalanceOf<T>>
	where
		T: Send + Sync,
		BalanceOf<T>: Send + Sync,
		T::Call: Dispatchable<Info=DispatchInfo>,
	{
		// NOTE: we can actually make it understand `ChargeTransactionPayment`, but would be some
		// hassle for sure. We have to make it aware of the index of `ChargeTransactionPayment` in
		// `Extra`. Alternatively, we could actually execute the tx's per-dispatch and record the
		// balance of the sender before and after the pipeline.. but this is way too much hassle for
		// a very very little potential gain in the future.
		let dispatch_info = <Extrinsic as GetDispatchInfo>::get_dispatch_info(&unchecked_extrinsic);

		let partial_fee = Self::compute_fee(len, &dispatch_info, 0u32.into());
		let DispatchInfo { weight, class, .. } = dispatch_info;

		RuntimeDispatchInfo { weight, class, partial_fee }
	}

	/// Compute the final fee value for a particular transaction.
	///
	/// The final fee is composed of:
	///   - `base_fee`: This is the minimum amount a user pays for a transaction. It is declared
	///     as a base _weight_ in the runtime and converted to a fee using `WeightToFee`.
	///   - `len_fee`: The length fee, the amount paid for the encoded length (in bytes) of the
	///     transaction.
	///   - `weight_fee`: This amount is computed based on the weight of the transaction. Weight
	///     accounts for the execution time of a transaction.
	///   - `targeted_fee_adjustment`: This is a multiplier that can tune the final fee based on
	///     the congestion of the network.
	///   - (Optional) `tip`: If included in the transaction, the tip will be added on top. Only
	///     signed transactions can have a tip.
	///
	/// The base fee and adjusted weight and length fees constitute the _inclusion fee,_ which is
	/// the minimum fee for a transaction to be included in a block.
	///
	/// ```ignore
	/// inclusion_fee = base_fee + len_fee + [targeted_fee_adjustment * weight_fee];
	/// final_fee = inclusion_fee + tip;
	/// ```
	pub fn compute_fee(
		len: u32,
		info: &DispatchInfoOf<T::Call>,
		tip: BalanceOf<T>,
	) -> BalanceOf<T> where
		T::Call: Dispatchable<Info=DispatchInfo>,
	{
		Self::compute_fee_raw(
			len,
			info.weight,
			tip,
			info.pays_fee,
			info.class,
		)
	}

	/// Compute the actual post dispatch fee for a particular transaction.
	///
	/// Identical to `compute_fee` with the only difference that the post dispatch corrected
	/// weight is used for the weight fee calculation.
	pub fn compute_actual_fee(
		len: u32,
		info: &DispatchInfoOf<T::Call>,
		post_info: &PostDispatchInfoOf<T::Call>,
		tip: BalanceOf<T>,
	) -> BalanceOf<T> where
		T::Call: Dispatchable<Info=DispatchInfo,PostInfo=PostDispatchInfo>,
	{
<<<<<<< HEAD
		Self::compute_fee_raw(
			len,
			post_info.calc_actual_weight(info),
			tip,
			info.pays_fee,
			info.class,
		)
=======
		Self::compute_fee_raw(len, post_info.calc_actual_weight(info), tip, post_info.pays_fee(info))
>>>>>>> ffe4db94
	}

	fn compute_fee_raw(
		len: u32,
		weight: Weight,
		tip: BalanceOf<T>,
		pays_fee: Pays,
		class: DispatchClass,
	) -> BalanceOf<T> {
		if pays_fee == Pays::Yes {
			let len = <BalanceOf<T>>::from(len);
			let per_byte = T::TransactionByteFee::get();

			// length fee. this is not adjusted.
			let fixed_len_fee = per_byte.saturating_mul(len);

			// the adjustable part of the fee.
			let unadjusted_weight_fee = Self::weight_to_fee(weight);
			let multiplier = Self::next_fee_multiplier();
			// final adjusted weight fee.
			let adjusted_weight_fee = multiplier.saturating_mul_int(unadjusted_weight_fee);

			let base_fee = Self::weight_to_fee(T::block_weights().get(class).base_extrinsic);
			base_fee
				.saturating_add(fixed_len_fee)
				.saturating_add(adjusted_weight_fee)
				.saturating_add(tip)
		} else {
			tip
		}
	}

	fn weight_to_fee(weight: Weight) -> BalanceOf<T> {
		// cap the weight to the maximum defined in runtime, otherwise it will be the
		// `Bounded` maximum of its data type, which is not desired.
		let capped_weight = weight.min(T::block_weights().max_block);
		T::WeightToFee::calc(&capped_weight)
	}
}

impl<T> Convert<Weight, BalanceOf<T>> for Module<T> where
	T: Trait,
	BalanceOf<T>: FixedPointOperand,
{
	/// Compute the fee for the specified weight.
	///
	/// This fee is already adjusted by the per block fee adjustment factor and is therefore the
	/// share that the weight contributes to the overall fee of a transaction. It is mainly
	/// for informational purposes and not used in the actual fee calculation.
	fn convert(weight: Weight) -> BalanceOf<T> {
		NextFeeMultiplier::get().saturating_mul_int(Self::weight_to_fee(weight))
	}
}

/// Require the transactor pay for themselves and maybe include a tip to gain additional priority
/// in the queue.
#[derive(Encode, Decode, Clone, Eq, PartialEq)]
pub struct ChargeTransactionPayment<T: Trait + Send + Sync>(#[codec(compact)] BalanceOf<T>);

impl<T: Trait + Send + Sync> ChargeTransactionPayment<T> where
	T::Call: Dispatchable<Info=DispatchInfo, PostInfo=PostDispatchInfo>,
	BalanceOf<T>: Send + Sync + FixedPointOperand,
{
	/// utility constructor. Used only in client/factory code.
	pub fn from(fee: BalanceOf<T>) -> Self {
		Self(fee)
	}

	fn withdraw_fee(
		&self,
		who: &T::AccountId,
		info: &DispatchInfoOf<T::Call>,
		len: usize,
	) -> Result<(BalanceOf<T>, Option<NegativeImbalanceOf<T>>), TransactionValidityError> {
		let tip = self.0;
		let fee = Module::<T>::compute_fee(len as u32, info, tip);

		// Only mess with balances if fee is not zero.
		if fee.is_zero() {
			return Ok((fee, None));
		}

		match T::Currency::withdraw(
			who,
			fee,
			if tip.is_zero() {
				WithdrawReason::TransactionPayment.into()
			} else {
				WithdrawReason::TransactionPayment | WithdrawReason::Tip
			},
			ExistenceRequirement::KeepAlive,
		) {
			Ok(imbalance) => Ok((fee, Some(imbalance))),
			Err(_) => Err(InvalidTransaction::Payment.into()),
		}
	}
}

impl<T: Trait + Send + Sync> sp_std::fmt::Debug for ChargeTransactionPayment<T> {
	#[cfg(feature = "std")]
	fn fmt(&self, f: &mut sp_std::fmt::Formatter) -> sp_std::fmt::Result {
		write!(f, "ChargeTransactionPayment<{:?}>", self.0)
	}
	#[cfg(not(feature = "std"))]
	fn fmt(&self, _: &mut sp_std::fmt::Formatter) -> sp_std::fmt::Result {
		Ok(())
	}
}

impl<T: Trait + Send + Sync> SignedExtension for ChargeTransactionPayment<T> where
	BalanceOf<T>: Send + Sync + From<u64> + FixedPointOperand,
	T::Call: Dispatchable<Info=DispatchInfo, PostInfo=PostDispatchInfo>,
{
	const IDENTIFIER: &'static str = "ChargeTransactionPayment";
	type AccountId = T::AccountId;
	type Call = T::Call;
	type AdditionalSigned = ();
	type Pre = (BalanceOf<T>, Self::AccountId, Option<NegativeImbalanceOf<T>>, BalanceOf<T>);
	fn additional_signed(&self) -> sp_std::result::Result<(), TransactionValidityError> { Ok(()) }

	fn validate(
		&self,
		who: &Self::AccountId,
		_call: &Self::Call,
		info: &DispatchInfoOf<Self::Call>,
		len: usize,
	) -> TransactionValidity {
		let (fee, _) = self.withdraw_fee(who, info, len)?;

		let mut r = ValidTransaction::default();
		// NOTE: we probably want to maximize the _fee (of any type) per weight unit_ here, which
		// will be a bit more than setting the priority to tip. For now, this is enough.
		r.priority = fee.saturated_into::<TransactionPriority>();
		Ok(r)
	}

	fn pre_dispatch(
		self,
		who: &Self::AccountId,
		_call: &Self::Call,
		info: &DispatchInfoOf<Self::Call>,
		len: usize
	) -> Result<Self::Pre, TransactionValidityError> {
		let (fee, imbalance) = self.withdraw_fee(who, info, len)?;
		Ok((self.0, who.clone(), imbalance, fee))
	}

	fn post_dispatch(
		pre: Self::Pre,
		info: &DispatchInfoOf<Self::Call>,
		post_info: &PostDispatchInfoOf<Self::Call>,
		len: usize,
		_result: &DispatchResult,
	) -> Result<(), TransactionValidityError> {
		let (tip, who, imbalance, fee) = pre;
		if let Some(payed) = imbalance {
			let actual_fee = Module::<T>::compute_actual_fee(
				len as u32,
				info,
				post_info,
				tip,
			);
			let refund = fee.saturating_sub(actual_fee);
			let actual_payment = match T::Currency::deposit_into_existing(&who, refund) {
				Ok(refund_imbalance) => {
					// The refund cannot be larger than the up front payed max weight.
					// `PostDispatchInfo::calc_unspent` guards against such a case.
					match payed.offset(refund_imbalance) {
						Ok(actual_payment) => actual_payment,
						Err(_) => return Err(InvalidTransaction::Payment.into()),
					}
				}
				// We do not recreate the account using the refund. The up front payment
				// is gone in that case.
				Err(_) => payed,
			};
			let imbalances = actual_payment.split(tip);
			T::OnTransactionPayment::on_unbalanceds(Some(imbalances.0).into_iter()
				.chain(Some(imbalances.1)));
		}
		Ok(())
	}
}

#[cfg(test)]
mod tests {
	use super::*;
	use codec::Encode;
	use frame_support::{
		impl_outer_dispatch, impl_outer_origin, impl_outer_event, parameter_types,
		weights::{
			DispatchClass, DispatchInfo, PostDispatchInfo, GetDispatchInfo, Weight,
			WeightToFeePolynomial, WeightToFeeCoefficients, WeightToFeeCoefficient,
		},
	};
	use pallet_balances::Call as BalancesCall;
	use pallet_transaction_payment_rpc_runtime_api::RuntimeDispatchInfo;
	use sp_core::H256;
	use sp_runtime::{
		testing::{Header, TestXt},
		traits::{BlakeTwo256, IdentityLookup},
		Perbill,
	};
	use std::cell::RefCell;
	use smallvec::smallvec;

	const CALL: &<Runtime as frame_system::Trait>::Call =
		&Call::Balances(BalancesCall::transfer(2, 69));

	impl_outer_dispatch! {
		pub enum Call for Runtime where origin: Origin {
			pallet_balances::Balances,
			frame_system::System,
		}
	}

	impl_outer_event! {
		pub enum Event for Runtime {
			system<T>,
			pallet_balances<T>,
		}
	}

	#[derive(Clone, PartialEq, Eq, Debug)]
	pub struct Runtime;

	use frame_system as system;
	impl_outer_origin!{
		pub enum Origin for Runtime {}
	}

	thread_local! {
		static EXTRINSIC_BASE_WEIGHT: RefCell<u64> = RefCell::new(0);
	}

	pub struct BlockWeights;
	impl Get<frame_system::limits::BlockWeights> for BlockWeights {
		fn get() -> frame_system::limits::BlockWeights {
			frame_system::limits::BlockWeights::builder()
				.base_block(0)
				.for_class(DispatchClass::all(), |weights| {
					weights.base_extrinsic = EXTRINSIC_BASE_WEIGHT.with(|v| *v.borrow()).into();
				})
				.for_class(DispatchClass::non_mandatory(), |weights| {
					weights.max_total = 1024.into();
				})
				.build_or_panic()
		}
	}

	parameter_types! {
		pub const BlockHashCount: u64 = 250;
	}

	impl frame_system::Trait for Runtime {
		type BaseCallFilter = ();
		type BlockWeights = BlockWeights;
		type BlockLength = ();
		type DbWeight = ();
		type Origin = Origin;
		type Index = u64;
		type BlockNumber = u64;
		type Call = Call;
		type Hash = H256;
		type Hashing = BlakeTwo256;
		type AccountId = u64;
		type Lookup = IdentityLookup<Self::AccountId>;
		type Header = Header;
		type Event = Event;
		type BlockHashCount = BlockHashCount;
		type Version = ();
		type ModuleToIndex = ();
		type AccountData = pallet_balances::AccountData<u64>;
		type OnNewAccount = ();
		type OnKilledAccount = ();
		type SystemWeightInfo = ();
	}

	parameter_types! {
		pub const ExistentialDeposit: u64 = 1;
	}

	impl pallet_balances::Trait for Runtime {
		type Balance = u64;
		type Event = Event;
		type DustRemoval = ();
		type ExistentialDeposit = ExistentialDeposit;
		type AccountStore = System;
		type WeightInfo = ();
	}
	thread_local! {
		static TRANSACTION_BYTE_FEE: RefCell<u64> = RefCell::new(1);
		static WEIGHT_TO_FEE: RefCell<u64> = RefCell::new(1);
	}

	pub struct TransactionByteFee;
	impl Get<u64> for TransactionByteFee {
		fn get() -> u64 { TRANSACTION_BYTE_FEE.with(|v| *v.borrow()) }
	}

	pub struct WeightToFee;
	impl WeightToFeePolynomial for WeightToFee {
		type Balance = u64;

		fn polynomial() -> WeightToFeeCoefficients<Self::Balance> {
			smallvec![WeightToFeeCoefficient {
				degree: 1,
				coeff_frac: Perbill::zero(),
				coeff_integer: WEIGHT_TO_FEE.with(|v| *v.borrow()),
				negative: false,
			}]
		}
	}

	impl Trait for Runtime {
		type Currency = pallet_balances::Module<Runtime>;
		type OnTransactionPayment = ();
		type TransactionByteFee = TransactionByteFee;
		type WeightToFee = WeightToFee;
		type FeeMultiplierUpdate = ();
	}

	type Balances = pallet_balances::Module<Runtime>;
	type System = frame_system::Module<Runtime>;
	type TransactionPayment = Module<Runtime>;

	pub struct ExtBuilder {
		balance_factor: u64,
		base_weight: u64,
		byte_fee: u64,
		weight_to_fee: u64
	}

	impl Default for ExtBuilder {
		fn default() -> Self {
			Self {
				balance_factor: 1,
				base_weight: 0,
				byte_fee: 1,
				weight_to_fee: 1,
			}
		}
	}

	impl ExtBuilder {
		pub fn base_weight(mut self, base_weight: u64) -> Self {
			self.base_weight = base_weight;
			self
		}
		pub fn byte_fee(mut self, byte_fee: u64) -> Self {
			self.byte_fee = byte_fee;
			self
		}
		pub fn weight_fee(mut self, weight_to_fee: u64) -> Self {
			self.weight_to_fee = weight_to_fee;
			self
		}
		pub fn balance_factor(mut self, factor: u64) -> Self {
			self.balance_factor = factor;
			self
		}
		fn set_constants(&self) {
			EXTRINSIC_BASE_WEIGHT.with(|v| *v.borrow_mut() = self.base_weight);
			TRANSACTION_BYTE_FEE.with(|v| *v.borrow_mut() = self.byte_fee);
			WEIGHT_TO_FEE.with(|v| *v.borrow_mut() = self.weight_to_fee);
		}
		pub fn build(self) -> sp_io::TestExternalities {
			self.set_constants();
			let mut t = frame_system::GenesisConfig::default().build_storage::<Runtime>().unwrap();
			pallet_balances::GenesisConfig::<Runtime> {
				balances: if self.balance_factor > 0 {
					vec![
						(1, 10 * self.balance_factor),
						(2, 20 * self.balance_factor),
						(3, 30 * self.balance_factor),
						(4, 40 * self.balance_factor),
						(5, 50 * self.balance_factor),
						(6, 60 * self.balance_factor)
					]
				} else {
					vec![]
				},
			}.assimilate_storage(&mut t).unwrap();
			t.into()
		}
	}

	/// create a transaction info struct from weight. Handy to avoid building the whole struct.
	pub fn info_from_weight(w: Weight) -> DispatchInfo {
		// pays_fee: Pays::Yes -- class: DispatchClass::Normal
		DispatchInfo { weight: w, ..Default::default() }
	}

	fn post_info_from_weight(w: Weight) -> PostDispatchInfo {
		PostDispatchInfo {
			actual_weight: Some(w),
			pays_fee: Default::default(),
		}
	}

	fn post_info_from_pays(p: Pays) -> PostDispatchInfo {
		PostDispatchInfo {
			actual_weight: None,
			pays_fee: p,
		}
	}

	fn default_post_info() -> PostDispatchInfo {
		PostDispatchInfo {
			actual_weight: None,
			pays_fee: Default::default(),
		}
	}

	#[test]
	fn signed_extension_transaction_payment_work() {
		ExtBuilder::default()
			.balance_factor(10)
			.base_weight(5)
			.build()
			.execute_with(||
		{
			let len = 10;
			let pre = ChargeTransactionPayment::<Runtime>::from(0)
				.pre_dispatch(&1, CALL, &info_from_weight(5), len)
				.unwrap();
			assert_eq!(Balances::free_balance(1), 100 - 5 - 5 - 10);

			assert!(
				ChargeTransactionPayment::<Runtime>
					::post_dispatch(pre, &info_from_weight(5), &default_post_info(), len, &Ok(()))
					.is_ok()
			);
			assert_eq!(Balances::free_balance(1), 100 - 5 - 5 - 10);

			let pre = ChargeTransactionPayment::<Runtime>::from(5 /* tipped */)
				.pre_dispatch(&2, CALL, &info_from_weight(100), len)
				.unwrap();
			assert_eq!(Balances::free_balance(2), 200 - 5 - 10 - 100 - 5);

			assert!(
				ChargeTransactionPayment::<Runtime>
					::post_dispatch(pre, &info_from_weight(100), &post_info_from_weight(50), len, &Ok(()))
					.is_ok()
			);
			assert_eq!(Balances::free_balance(2), 200 - 5 - 10 - 50 - 5);
		});
	}

	#[test]
	fn signed_extension_transaction_payment_multiplied_refund_works() {
		ExtBuilder::default()
			.balance_factor(10)
			.base_weight(5)
			.build()
			.execute_with(||
		{
			let len = 10;
			NextFeeMultiplier::put(Multiplier::saturating_from_rational(3, 2));

			let pre = ChargeTransactionPayment::<Runtime>::from(5 /* tipped */)
				.pre_dispatch(&2, CALL, &info_from_weight(100), len)
				.unwrap();
			// 5 base fee, 10 byte fee, 3/2 * 100 weight fee, 5 tip
			assert_eq!(Balances::free_balance(2), 200 - 5 - 10 - 150 - 5);

			assert!(
				ChargeTransactionPayment::<Runtime>
					::post_dispatch(pre, &info_from_weight(100), &post_info_from_weight(50), len, &Ok(()))
					.is_ok()
			);
			// 75 (3/2 of the returned 50 units of weight) is refunded
			assert_eq!(Balances::free_balance(2), 200 - 5 - 10 - 75 - 5);
		});
	}

	#[test]
	fn signed_extension_transaction_payment_is_bounded() {
		ExtBuilder::default()
			.balance_factor(1000)
			.byte_fee(0)
			.build()
			.execute_with(||
		{
			// maximum weight possible
			assert!(
				ChargeTransactionPayment::<Runtime>::from(0)
					.pre_dispatch(&1, CALL, &info_from_weight(Weight::max_value()), 10)
					.is_ok()
			);
			// fee will be proportional to what is the actual maximum weight in the runtime.
			assert_eq!(
				Balances::free_balance(&1),
				(10000 - <Runtime as frame_system::Trait>::BlockWeights::get().max_block) as u64
			);
		});
	}

	#[test]
	fn signed_extension_allows_free_transactions() {
		ExtBuilder::default()
			.base_weight(100)
			.balance_factor(0)
			.build()
			.execute_with(||
		{
			// 1 ain't have a penny.
			assert_eq!(Balances::free_balance(1), 0);

			let len = 100;

			// This is a completely free (and thus wholly insecure/DoS-ridden) transaction.
			let operational_transaction = DispatchInfo {
				weight: 0,
				class: DispatchClass::Operational,
				pays_fee: Pays::No,
			};
			assert!(
				ChargeTransactionPayment::<Runtime>::from(0)
					.validate(&1, CALL, &operational_transaction , len)
					.is_ok()
			);

			// like a InsecureFreeNormal
			let free_transaction = DispatchInfo {
				weight: 0,
				class: DispatchClass::Normal,
				pays_fee: Pays::Yes,
			};
			assert!(
				ChargeTransactionPayment::<Runtime>::from(0)
					.validate(&1, CALL, &free_transaction , len)
					.is_err()
			);
		});
	}

	#[test]
	fn signed_ext_length_fee_is_also_updated_per_congestion() {
		ExtBuilder::default()
			.base_weight(5)
			.balance_factor(10)
			.build()
			.execute_with(||
		{
			// all fees should be x1.5
			NextFeeMultiplier::put(Multiplier::saturating_from_rational(3, 2));
			let len = 10;

			assert!(
				ChargeTransactionPayment::<Runtime>::from(10) // tipped
					.pre_dispatch(&1, CALL, &info_from_weight(3), len)
					.is_ok()
			);
			assert_eq!(
				Balances::free_balance(1),
				100 // original
				- 10 // tip
				- 5 // base
				- 10 // len
				- (3 * 3 / 2) // adjusted weight
			);
		})
	}

	#[test]
	fn query_info_works() {
		let call = Call::Balances(BalancesCall::transfer(2, 69));
		let origin = 111111;
		let extra = ();
		let xt = TestXt::new(call, Some((origin, extra)));
		let info  = xt.get_dispatch_info();
		let ext = xt.encode();
		let len = ext.len() as u32;
		ExtBuilder::default()
			.base_weight(5)
			.weight_fee(2)
			.build()
			.execute_with(||
		{
			// all fees should be x1.5
			NextFeeMultiplier::put(Multiplier::saturating_from_rational(3, 2));

			assert_eq!(
				TransactionPayment::query_info(xt, len),
				RuntimeDispatchInfo {
					weight: info.weight,
					class: info.class,
					partial_fee:
						5 * 2 /* base * weight_fee */
						+ len as u64  /* len * 1 */
						+ info.weight.min(BlockWeights::get().max_block) as u64 * 2 * 3 / 2 /* weight */
				},
			);

		});
	}

	#[test]
	fn compute_fee_works_without_multiplier() {
		ExtBuilder::default()
			.base_weight(100)
			.byte_fee(10)
			.balance_factor(0)
			.build()
			.execute_with(||
		{
			// Next fee multiplier is zero
			assert_eq!(NextFeeMultiplier::get(), Multiplier::one());

			// Tip only, no fees works
			let dispatch_info = DispatchInfo {
				weight: 0,
				class: DispatchClass::Operational,
				pays_fee: Pays::No,
			};
			assert_eq!(Module::<Runtime>::compute_fee(0, &dispatch_info, 10), 10);
			// No tip, only base fee works
			let dispatch_info = DispatchInfo {
				weight: 0,
				class: DispatchClass::Operational,
				pays_fee: Pays::Yes,
			};
			assert_eq!(Module::<Runtime>::compute_fee(0, &dispatch_info, 0), 100);
			// Tip + base fee works
			assert_eq!(Module::<Runtime>::compute_fee(0, &dispatch_info, 69), 169);
			// Len (byte fee) + base fee works
			assert_eq!(Module::<Runtime>::compute_fee(42, &dispatch_info, 0), 520);
			// Weight fee + base fee works
			let dispatch_info = DispatchInfo {
				weight: 1000,
				class: DispatchClass::Operational,
				pays_fee: Pays::Yes,
			};
			assert_eq!(Module::<Runtime>::compute_fee(0, &dispatch_info, 0), 1100);
		});
	}

	#[test]
	fn compute_fee_works_with_multiplier() {
		ExtBuilder::default()
			.base_weight(100)
			.byte_fee(10)
			.balance_factor(0)
			.build()
			.execute_with(||
		{
			// Add a next fee multiplier. Fees will be x3/2.
			NextFeeMultiplier::put(Multiplier::saturating_from_rational(3, 2));
			// Base fee is unaffected by multiplier
			let dispatch_info = DispatchInfo {
				weight: 0,
				class: DispatchClass::Operational,
				pays_fee: Pays::Yes,
			};
			assert_eq!(Module::<Runtime>::compute_fee(0, &dispatch_info, 0), 100);

			// Everything works together :)
			let dispatch_info = DispatchInfo {
				weight: 123,
				class: DispatchClass::Operational,
				pays_fee: Pays::Yes,
			};
			// 123 weight, 456 length, 100 base
			assert_eq!(
				Module::<Runtime>::compute_fee(456, &dispatch_info, 789),
				100 + (3 * 123 / 2) + 4560 + 789,
			);
		});
	}

	#[test]
	fn compute_fee_works_with_negative_multiplier() {
		ExtBuilder::default()
			.base_weight(100)
			.byte_fee(10)
			.balance_factor(0)
			.build()
			.execute_with(||
		{
			// Add a next fee multiplier. All fees will be x1/2.
			NextFeeMultiplier::put(Multiplier::saturating_from_rational(1, 2));

			// Base fee is unaffected by multiplier.
			let dispatch_info = DispatchInfo {
				weight: 0,
				class: DispatchClass::Operational,
				pays_fee: Pays::Yes,
			};
			assert_eq!(Module::<Runtime>::compute_fee(0, &dispatch_info, 0), 100);

			// Everything works together.
			let dispatch_info = DispatchInfo {
				weight: 123,
				class: DispatchClass::Operational,
				pays_fee: Pays::Yes,
			};
			// 123 weight, 456 length, 100 base
			assert_eq!(
				Module::<Runtime>::compute_fee(456, &dispatch_info, 789),
				100 + (123 / 2) + 4560 + 789,
			);
		});
	}

	#[test]
	fn compute_fee_does_not_overflow() {
		ExtBuilder::default()
			.base_weight(100)
			.byte_fee(10)
			.balance_factor(0)
			.build()
			.execute_with(||
		{
			// Overflow is handled
			let dispatch_info = DispatchInfo {
				weight: Weight::max_value(),
				class: DispatchClass::Operational,
				pays_fee: Pays::Yes,
			};
			assert_eq!(
				Module::<Runtime>::compute_fee(
					<u32>::max_value(),
					&dispatch_info,
					<u64>::max_value()
				),
				<u64>::max_value()
			);
		});
	}

	#[test]
	fn refund_does_not_recreate_account() {
		ExtBuilder::default()
			.balance_factor(10)
			.base_weight(5)
			.build()
			.execute_with(||
		{
			// So events are emitted
			System::set_block_number(10);
			let len = 10;
			let pre = ChargeTransactionPayment::<Runtime>::from(5 /* tipped */)
				.pre_dispatch(&2, CALL, &info_from_weight(100), len)
				.unwrap();
			assert_eq!(Balances::free_balance(2), 200 - 5 - 10 - 100 - 5);

			// kill the account between pre and post dispatch
			assert!(Balances::transfer(Some(2).into(), 3, Balances::free_balance(2)).is_ok());
			assert_eq!(Balances::free_balance(2), 0);

			assert!(
				ChargeTransactionPayment::<Runtime>
					::post_dispatch(pre, &info_from_weight(100), &post_info_from_weight(50), len, &Ok(()))
					.is_ok()
			);
			assert_eq!(Balances::free_balance(2), 0);
			// Transfer Event
			assert!(System::events().iter().any(|event| {
				event.event == Event::pallet_balances(pallet_balances::RawEvent::Transfer(2, 3, 80))
			}));
			// Killed Event
			assert!(System::events().iter().any(|event| {
				event.event == Event::system(system::RawEvent::KilledAccount(2))
			}));
		});
	}

	#[test]
	fn actual_weight_higher_than_max_refunds_nothing() {
		ExtBuilder::default()
			.balance_factor(10)
			.base_weight(5)
			.build()
			.execute_with(||
		{
			let len = 10;
			let pre = ChargeTransactionPayment::<Runtime>::from(5 /* tipped */)
				.pre_dispatch(&2, CALL, &info_from_weight(100), len)
				.unwrap();
			assert_eq!(Balances::free_balance(2), 200 - 5 - 10 - 100 - 5);

			assert!(
				ChargeTransactionPayment::<Runtime>
					::post_dispatch(pre, &info_from_weight(100), &post_info_from_weight(101), len, &Ok(()))
					.is_ok()
			);
			assert_eq!(Balances::free_balance(2), 200 - 5 - 10 - 100 - 5);
		});
	}

	#[test]
	fn zero_transfer_on_free_transaction() {
		ExtBuilder::default()
			.balance_factor(10)
			.base_weight(5)
			.build()
			.execute_with(||
		{
			// So events are emitted
			System::set_block_number(10);
			let len = 10;
			let dispatch_info = DispatchInfo {
				weight: 100,
				pays_fee: Pays::No,
				class: DispatchClass::Normal,
			};
			let user = 69;
			let pre = ChargeTransactionPayment::<Runtime>::from(0)
				.pre_dispatch(&user, CALL, &dispatch_info, len)
				.unwrap();
			assert_eq!(Balances::total_balance(&user), 0);
			assert!(
				ChargeTransactionPayment::<Runtime>
					::post_dispatch(pre, &dispatch_info, &default_post_info(), len, &Ok(()))
					.is_ok()
			);
			assert_eq!(Balances::total_balance(&user), 0);
			// No events for such a scenario
			assert_eq!(System::events().len(), 0);
		});
	}

	#[test]
	fn refund_consistent_with_actual_weight() {
		ExtBuilder::default()
			.balance_factor(10)
			.base_weight(7)
			.build()
			.execute_with(||
		{
			let info = info_from_weight(100);
			let post_info = post_info_from_weight(33);
			let prev_balance = Balances::free_balance(2);
			let len = 10;
			let tip = 5;

			NextFeeMultiplier::put(Multiplier::saturating_from_rational(5, 4));

			let pre = ChargeTransactionPayment::<Runtime>::from(tip)
				.pre_dispatch(&2, CALL, &info, len)
				.unwrap();

			ChargeTransactionPayment::<Runtime>
				::post_dispatch(pre, &info, &post_info, len, &Ok(()))
				.unwrap();

			let refund_based_fee = prev_balance - Balances::free_balance(2);
			let actual_fee = Module::<Runtime>
				::compute_actual_fee(len as u32, &info, &post_info, tip);

			// 33 weight, 10 length, 7 base, 5 tip
			assert_eq!(actual_fee, 7 + 10 + (33 * 5 / 4) + 5);
			assert_eq!(refund_based_fee, actual_fee);
		});
	}

	#[test]
	fn post_info_can_change_pays_fee() {
		ExtBuilder::default()
			.balance_factor(10)
			.base_weight(7)
			.build()
			.execute_with(||
		{
			let info = info_from_weight(100);
			let post_info = post_info_from_pays(Pays::No);
			let prev_balance = Balances::free_balance(2);
			let len = 10;
			let tip = 5;

			NextFeeMultiplier::put(Multiplier::saturating_from_rational(5, 4));

			let pre = ChargeTransactionPayment::<Runtime>::from(tip)
				.pre_dispatch(&2, CALL, &info, len)
				.unwrap();

			ChargeTransactionPayment::<Runtime>
				::post_dispatch(pre, &info, &post_info, len, &Ok(()))
				.unwrap();

			let refund_based_fee = prev_balance - Balances::free_balance(2);
			let actual_fee = Module::<Runtime>
				::compute_actual_fee(len as u32, &info, &post_info, tip);

			// Only 5 tip is paid
			assert_eq!(actual_fee, 5);
			assert_eq!(refund_based_fee, actual_fee);
		});
	}
}<|MERGE_RESOLUTION|>--- conflicted
+++ resolved
@@ -376,17 +376,13 @@
 	) -> BalanceOf<T> where
 		T::Call: Dispatchable<Info=DispatchInfo,PostInfo=PostDispatchInfo>,
 	{
-<<<<<<< HEAD
 		Self::compute_fee_raw(
 			len,
 			post_info.calc_actual_weight(info),
 			tip,
-			info.pays_fee,
+			post_info.pays_fee(info),
 			info.class,
 		)
-=======
-		Self::compute_fee_raw(len, post_info.calc_actual_weight(info), tip, post_info.pays_fee(info))
->>>>>>> ffe4db94
 	}
 
 	fn compute_fee_raw(
